--- conflicted
+++ resolved
@@ -28,13 +28,8 @@
 [dependencies]
 likely_stable = "0.1.3"
 parking_lot = "0.12.3"
-<<<<<<< HEAD
-log = "0.4.22"
 thiserror = "2.0.11"
-=======
 log = "0.4.25"
-thiserror = "2.0.9"
->>>>>>> 040acdca
 anyhow = { version = "1.0.95" }
 inotify = { version = "0.11.0", default-features = false }
 flexi_logger = "0.29.8"
